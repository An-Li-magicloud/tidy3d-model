--- conflicted
+++ resolved
@@ -1,7 +1,3 @@
 """Defines the front end version of tidy3d"""
 
-<<<<<<< HEAD
-__version__ = "0.2.2"
-=======
-__version__ = "0.2.3"
->>>>>>> 5e5162e4
+__version__ = "0.2.3"