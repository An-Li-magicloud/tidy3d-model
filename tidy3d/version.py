"""Defines the front end version of tidy3d"""

<<<<<<< HEAD

__version__ = "1.0.0"
=======
__version__ = "1.0.1"
>>>>>>> 8634bf59
<|MERGE_RESOLUTION|>--- conflicted
+++ resolved
@@ -1,8 +1,3 @@
 """Defines the front end version of tidy3d"""
 
-<<<<<<< HEAD
-
-__version__ = "1.0.0"
-=======
-__version__ = "1.0.1"
->>>>>>> 8634bf59
+__version__ = "1.0.1"